#pragma once
#include "fe/pipeline/lexer_stage.h"
#include "fe/pipeline/parser_stage.h"
#include "fe/pipeline/resolution_stage.h"
#include "fe/pipeline/typechecker_stage.h"
#include "fe/pipeline/lowering_stage.h"
<<<<<<< HEAD
#include "fe/pipeline/interpreting_stage.h"
#include "fe/pipeline/bytecode_gen_stage.h"
#include "fe/pipeline/vm_stage.h"
=======
>>>>>>> 5bc2b89d
#include "fe/pipeline/error.h"

#include <memory>
#include <tuple>
#include <variant>
#include <vector>
#include <thread>

namespace fe
{
	class pipeline 
	{
	public:
		pipeline() :
			lexer(lexing_stage{}),
			parser(parsing_stage{})
		{}

		ext_ast::ast parse(const std::string& code) 
		{
			auto res = lexer.lex(code);
			auto parse_output = parser.parse(std::get<std::vector<lexing::token>>(res));

			if (std::holds_alternative<fe::parse_error>(parse_output))
				throw std::get<fe::parse_error>(parse_output);
			return std::move(std::get<fe::ext_ast::ast>(parse_output));
		}

		void typecheck(ext_ast::ast& ast) const
		{
			auto root = ast.root_id();
			auto& root_node = ast.get_node(root);
			ext_ast::resolve(root_node, ast);
			ext_ast::typecheck(root_node, ast);
		}

		core_ast::ast lower(ext_ast::ast& ast) const
		{
			return ext_ast::lower(ast);
		}

<<<<<<< HEAD
		vm::program generate(core_ast::ast& ast) const
		{
			return vm::generate_bytecode(ast);
		}

		vm::machine_state run(vm::program& p) const
		{
			return vm::interpret(p);
		}

		values::unique_value interp(core_ast::ast& n) const
		{
			auto res = core_ast::interpret(n);
			if (std::holds_alternative<interp_error>(res))
				throw std::get<interp_error>(res);

			return std::move(std::get<values::unique_value>(res));
		}

=======
>>>>>>> 5bc2b89d
	private:
		lexing_stage lexer;
		parsing_stage parser;
	};
}<|MERGE_RESOLUTION|>--- conflicted
+++ resolved
@@ -4,12 +4,8 @@
 #include "fe/pipeline/resolution_stage.h"
 #include "fe/pipeline/typechecker_stage.h"
 #include "fe/pipeline/lowering_stage.h"
-<<<<<<< HEAD
-#include "fe/pipeline/interpreting_stage.h"
 #include "fe/pipeline/bytecode_gen_stage.h"
 #include "fe/pipeline/vm_stage.h"
-=======
->>>>>>> 5bc2b89d
 #include "fe/pipeline/error.h"
 
 #include <memory>
@@ -51,7 +47,6 @@
 			return ext_ast::lower(ast);
 		}
 
-<<<<<<< HEAD
 		vm::program generate(core_ast::ast& ast) const
 		{
 			return vm::generate_bytecode(ast);
@@ -62,17 +57,6 @@
 			return vm::interpret(p);
 		}
 
-		values::unique_value interp(core_ast::ast& n) const
-		{
-			auto res = core_ast::interpret(n);
-			if (std::holds_alternative<interp_error>(res))
-				throw std::get<interp_error>(res);
-
-			return std::move(std::get<values::unique_value>(res));
-		}
-
-=======
->>>>>>> 5bc2b89d
 	private:
 		lexing_stage lexer;
 		parsing_stage parser;
