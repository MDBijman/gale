#include "fe/pipeline/bytecode_gen_stage.h"
#include "fe/data/bytecode.h"
#include "fe/data/core_ast.h"
#include "fe/pipeline/core_stack_analysis.h"

namespace fe::vm
{
	code_gen_state::code_gen_state(core_ast::label first_label) : next_label(first_label) {}

	reg code_gen_state::alloc_register()
	{
<<<<<<< HEAD
		return reg(next_free_register++);
=======
		std::vector<reg> out;
		for (auto i = 0; i < 64; i++)
		{
			if (!used_registers.test(i))
				continue;

			used_registers.set(i, false);
			out.push_back(i);
		}
		return out;
>>>>>>> 9512eabb
	}

	reg code_gen_state::last_alloced_register()
	{
		return reg(next_free_register - 1);
	}

<<<<<<< HEAD
	void code_gen_state::dealloc_register(reg r)
	{
		assert(r.val == next_free_register - 1);
		next_free_register--;
	}
=======
	void code_gen_state::dealloc_register(reg r) { this->used_registers.set(r.val, false); }
>>>>>>> 9512eabb

	void code_gen_state::link_node_chunk(node_id n, uint8_t c)
	{
		node_to_chunk.insert_or_assign(n, c);
	}

	uint8_t code_gen_state::chunk_of(node_id n)
	{
		assert(node_to_chunk.find(n) != node_to_chunk.end());
		return node_to_chunk.at(n);
	}

	code_gen_result::code_gen_result() {}

	core_ast::label code_gen_state::get_function_label(const std::string &name)
	{
		auto p = this->functions.find(name);
		if (p == this->functions.end())
		{
			auto new_label = next_label;
			next_label.id++;
			this->functions.insert({ name, new_label });
			return new_label;
		}
		return p->second;
	}
	uint32_t code_gen_state::node_pre_stack_size(uint32_t function_id, uint32_t node_id)
	{
		return analyzed_functions.at(function_id).pre_node_stack_sizes.at(node_id);
	}
	uint32_t code_gen_state::node_post_stack_size(uint32_t function_id, uint32_t node_id)
	{
		return analyzed_functions.at(function_id).node_stack_sizes.at(node_id);
	}
	uint32_t code_gen_state::node_diff_stack_size(uint32_t function_id, uint32_t node_id)
	{
		return node_post_stack_size(function_id, node_id) -
		       node_pre_stack_size(function_id, node_id);
	}
	void code_gen_state::set_stack_label_size(uint32_t stack_label, uint32_t size)
	{
		stack_label_sizes.insert({ stack_label, size });
	}
	uint32_t code_gen_state::get_stack_label_size(uint32_t stack_label)
	{
		return stack_label_sizes.at(stack_label);
	}
} // namespace fe::vm

namespace fe::vm
{
	constexpr size_t RETURN_ADDRESS_SIZE = 8;
}

namespace fe::vm
{
	void generate_bytecode(node_id n, core_ast::ast &ast, program &p, code_gen_state &i);

	void link_to_parent_chunk(node_id n, core_ast::ast &ast, code_gen_state &i)
	{
		i.link_node_chunk(n, i.chunk_of(ast.parent_of(n).id));
	}

	void generate_number(node_id n, core_ast::ast &ast, program &p, code_gen_state &i)
	{
		link_to_parent_chunk(n, ast, i);
		auto &bc = p.get_function(i.chunk_of(n)).get_bytecode();

		auto &num = ast.get_data<fe::number>(*ast.get_node(n).data_index);
		size_t size = 0;
		reg r_result = i.alloc_register();
		switch (num.type)
		{
<<<<<<< HEAD
		case number_type::UI8: {
			auto[location, size] = bc.add_instructions(
				make_mv_reg_ui8(r_result, static_cast<uint8_t>(num.value))
			);
			break;
		}
		case number_type::I8: {
			auto[location, size] = bc.add_instructions(
				make_mv_reg_i8(r_result, static_cast<int8_t>(num.value))
			);
			break;
		}
		case number_type::UI16: {
			auto[location, size] = bc.add_instructions(
				make_mv_reg_ui16(r_result, static_cast<uint16_t>(num.value))
			);
			break;
		}
		case number_type::I16: {
			auto[location, size] = bc.add_instructions(
				make_mv_reg_i16(r_result, static_cast<int16_t>(num.value))
			);
			break;
		}
		case number_type::UI32: {
			auto[location, size] = bc.add_instructions(
				make_mv_reg_ui32(r_result, static_cast<uint32_t>(num.value))
			);
			break;
		}
		case number_type::I32: {
			auto[location, size] = bc.add_instructions(
				make_mv_reg_i32(r_result, static_cast<int32_t>(num.value))
			);
			break;
		}
		case number_type::UI64: {
			auto[location, size] = bc.add_instructions(
				make_mv_reg_ui64(r_result, static_cast<uint64_t>(num.value))
			);
			break;
		}
		case number_type::I64: {
			auto[location, size] = bc.add_instructions(
				make_mv_reg_i64(r_result, static_cast<int64_t>(num.value))
			);
=======
		case number_type::UI8:
		{
			auto [location, size] = bc.add_instructions(
			  make_mv_reg_ui8(r_result, static_cast<uint8_t>(num.value)),
			  make_push8(r_result));
			i.dealloc_register(r_result);
			break;
		}
		case number_type::I8:
		{
			auto [location, size] = bc.add_instructions(
			  make_mv_reg_i8(r_result, static_cast<int8_t>(num.value)),
			  make_push8(r_result));
			i.dealloc_register(r_result);
			break;
		}
		case number_type::UI16:
		{
			auto [location, size] = bc.add_instructions(
			  make_mv_reg_ui16(r_result, static_cast<uint16_t>(num.value)),
			  make_push16(r_result));
			i.dealloc_register(r_result);
			break;
		}
		case number_type::I16:
		{
			auto [location, size] = bc.add_instructions(
			  make_mv_reg_i16(r_result, static_cast<int16_t>(num.value)),
			  make_push16(r_result));
			i.dealloc_register(r_result);
			break;
		}
		case number_type::UI32:
		{
			auto [location, size] = bc.add_instructions(
			  make_mv_reg_ui32(r_result, static_cast<uint32_t>(num.value)),
			  make_push32(r_result));
			i.dealloc_register(r_result);
			break;
		}
		case number_type::I32:
		{
			auto [location, size] = bc.add_instructions(
			  make_mv_reg_i32(r_result, static_cast<int32_t>(num.value)),
			  make_push32(r_result));
			i.dealloc_register(r_result);
			break;
		}
		case number_type::UI64:
		{
			auto [location, size] = bc.add_instructions(
			  make_mv_reg_ui64(r_result, static_cast<uint64_t>(num.value)),
			  make_push64(r_result));
			i.dealloc_register(r_result);
			break;
		}
		case number_type::I64:
		{
			auto [location, size] = bc.add_instructions(
			  make_mv_reg_i64(r_result, static_cast<int64_t>(num.value)),
			  make_push64(r_result));
			i.dealloc_register(r_result);
>>>>>>> 9512eabb
			break;
		}
		default:
			assert(!"Number type not supported");
		}
	}

	void generate_string(node_id n, core_ast::ast &ast, program &p, code_gen_state &i)
	{
		throw std::runtime_error("NYI string");
	}

	void generate_boolean(node_id n, core_ast::ast &ast, program &p, code_gen_state &i)
	{
		link_to_parent_chunk(n, ast, i);
		auto &bc = p.get_function(i.chunk_of(n)).get_bytecode();

		auto value = ast.get_data<fe::boolean>(*ast.get_node(n).data_index).value;

		// We cannot push literals onto the stack (yet) so we move it into a register and
		// push the register
		auto r_res = i.alloc_register();
<<<<<<< HEAD
		auto[location, size] = bc.add_instructions(
			make_mv_reg_ui8(r_res, value ? 1 : 0)
		);
=======
		auto [location, size] =
		  bc.add_instructions(make_mv_reg_ui8(r_res, value ? 1 : 0), make_push8(r_res));
>>>>>>> 9512eabb
		i.dealloc_register(r_res);
	}

	void generate_function(node_id n, core_ast::ast &ast, program &p, code_gen_state &i)
	{
		auto id = p.add_function(function());
		i.link_node_chunk(n, id);

		auto &node = ast.get_node(n);
		assert(node.children.size() == 1);

		auto stack_analysis = core_ast::analyze_stack(node.id, ast);
		i.analyzed_functions[id] = stack_analysis;

		// Register function
		auto &func_data = ast.get_data<core_ast::function_data>(*node.data_index);
		p.get_function(id).get_name() = func_data.name;
		auto function_scope = i.current_scope;
		i.current_scope = func_data;

		// Generate body
		auto [loc, _] = p.get_function(id).get_bytecode().add_instruction(
		  make_lbl(i.get_function_label(func_data.name).id));

<<<<<<< HEAD
		// Generate frame allocation
		p.get_function(id).get_bytecode().add_instruction(make_alloc_ui8(func_data.locals_size));

		generate_bytecode(node.children[0], ast, p, i);

=======
		auto locals_alloc_res = p.get_function(id).get_bytecode().add_instruction(
		  make_salloc_reg_ui8(vm::ret_reg, func_data.locals_size));

		generate_bytecode(node.children[0], ast, p, i);

		// Locals dealloc
		far_lbl epilogue_padding_loc =
		  far_lbl(id, p.get_function(id).get_bytecode().size() - op_size(op_kind::RET_UI8));
		p.insert_padding(epilogue_padding_loc, op_size(op_kind::SDEALLOC_UI8));

		// Set locals dealloc
		p.get_function(id).get_bytecode().set_instruction(
		  epilogue_padding_loc.ip, make_sdealloc_ui8(func_data.locals_size));

>>>>>>> 9512eabb
		i.current_scope = function_scope;
	}

	void generate_tuple(node_id n, core_ast::ast &ast, program &p, code_gen_state &info)
	{
		link_to_parent_chunk(n, ast, info);

		auto &node = ast.get_node(n);

		if (node.children.size() == 0)
			return;

		generate_bytecode(node.children[0], ast, p, info);

		for (auto i = 1; i < node.children.size(); i++)
			generate_bytecode(node.children[i], ast, p, info);
	}

	void generate_block(node_id n, core_ast::ast &ast, program &p, code_gen_state &info)
	{
		auto chunk_id = 0;
		bool is_root = ast.root_id() == n;

		if (is_root) // Create new chunk
		{
			chunk_id = p.add_function(function{ "_main", bytecode(), {} });
			info.link_node_chunk(n, chunk_id);
		}
		else // Link to parent chunk
		{
			link_to_parent_chunk(n, ast, info);
			chunk_id = info.chunk_of(n);
		}

		auto &children = ast.children_of(n);
		assert(children.size() > 0);

		far_lbl location(chunk_id, p.get_function(chunk_id).get_bytecode().size());

		for (auto i = 0; i < children.size(); i++)
			generate_bytecode(children[i], ast, p, info);

		if (is_root)
		{
<<<<<<< HEAD
			p.get_function(info.chunk_of(n)).get_bytecode().add_instruction(make_exit());
=======
			p.get_function(info.chunk_of(n))
			  .get_bytecode()
			  .add_instruction(make_exit());
>>>>>>> 9512eabb
		}
	}

	void generate_function_call(node_id n, core_ast::ast &ast, program &p, code_gen_state &i)
	{
		auto &node = ast.get_node(n);
		i.link_node_chunk(n, i.chunk_of(ast.parent_of(n).id));
		auto &bc = p.get_function(i.chunk_of(n)).get_bytecode();

		auto &call_data = ast.get_data<core_ast::function_call_data>(*node.data_index);
		core_ast::label func_label = i.get_function_label(call_data.name);
		p.get_function(i.chunk_of(n))
		  .get_symbols()
		  .insert({ func_label.id, call_data.name });

<<<<<<< HEAD
		reg first_reg = 0;
		reg prev_reg = 0;
		uint8_t reg_count = 0;

		for (auto& child : node.children)
		{
=======
		// Save temporary registers that are not deallocated (e.g. containing parameter
		// locations)
		auto registers_to_save = i.clear_registers();
		for (reg r : registers_to_save)
		{
			bc.add_instruction(make_push64(r));
		}

		// Put params on stack
		// #todo #fixme this might not work if the params mutate a variable that is stored
		// in a register because the register has already been saved and will be restored
		// with the old contents
		for (auto &child : node.children)
>>>>>>> 9512eabb
			generate_bytecode(child, ast, p, i);

			auto last = i.last_alloced_register();

			if (reg_count > 0)
			{
				assert(last.val == prev_reg.val + 1);
				prev_reg = last;
			}
			else
			{
				first_reg = i.last_alloced_register();
				prev_reg = first_reg;
			}

			reg_count++;
		}

<<<<<<< HEAD
		auto res_reg = call_data.out_size > 0 ? i.alloc_register() : 0;
		// #todo larger out sizes
		assert(call_data.out_size <= 8);
=======
		// Set saved register to be as before so they get saved during before next function
		// call
		i.set_saved_registers(registers_to_save);
>>>>>>> 9512eabb

		// Perform call
		assert(node.size);
		bc.add_instruction(make_call_ui64_ui8_ui8_ui8(func_label.id, first_reg.val, reg_count, res_reg.val));
	}

	void generate_reference(node_id n, core_ast::ast &ast, program &p, code_gen_state &i)
	{
		throw std::runtime_error("NYI ref");
	}

	void generate_return(node_id n, core_ast::ast &ast, program &p, code_gen_state &i)
	{
		link_to_parent_chunk(n, ast, i);
		auto &node = ast.get_node(n);
		assert(node.children.size() == 1);
		auto f_id = i.chunk_of(n);
		auto &bc = p.get_function(f_id).get_bytecode();

		generate_bytecode(node.children[0], ast, p, i);

		auto ret_data = ast.get_node_data<core_ast::return_data>(n);

		// #todo #rewrite all output sizes
		assert(ret_data.out_size == 0 || ret_data.out_size == 8);
		bc.add_instruction(make_ret(static_cast<uint8_t>(ret_data.in_size), ret_data.frame_size, i.last_alloced_register().val, ret_data.out_size / 8));
	}

	void generate_stack_alloc(node_id n, core_ast::ast &ast, program &p, code_gen_state &i)
	{
		link_to_parent_chunk(n, ast, i);
<<<<<<< HEAD
=======
		auto &bc = p.get_function(i.chunk_of(n)).get_bytecode();
		auto &data = ast.get_data<core_ast::size>(*ast.get_node(n).data_index);
		auto [loc, _] = bc.add_instruction(make_salloc_reg_ui8(reg(vm::ret_reg), data.val));
>>>>>>> 9512eabb
	}

	void generate_stack_dealloc(node_id n, core_ast::ast &ast, program &p, code_gen_state &i)
	{
		link_to_parent_chunk(n, ast, i);
<<<<<<< HEAD
=======
		auto &bc = p.get_function(i.chunk_of(n)).get_bytecode();
		auto &data = ast.get_data<core_ast::size>(*ast.get_node(n).data_index);
		auto [loc, _] = bc.add_instruction(make_sdealloc_ui8(data.val));
>>>>>>> 9512eabb
	}

	void generate_jump_not_zero(node_id n, core_ast::ast &ast, program &p, code_gen_state &i)
	{
		link_to_parent_chunk(n, ast, i);
		auto &bc = p.get_function(i.chunk_of(n)).get_bytecode();

		auto &node = ast.get_node(n);
		auto &lbl = ast.get_data<core_ast::label>(*node.data_index);

<<<<<<< HEAD
		// the label is a placeholder for the actual location
		// We must first register all labels before we substitute the locations in the jumps
		// As labels can occur after the jumps to them and locations can still change
		auto[loc, size] = bc.add_instruction(make_jrnz_i32(i.last_alloced_register(), lbl.id));
		i.dealloc_register(i.last_alloced_register());
=======
		auto test_reg = i.alloc_register();
		auto [loc, size] =
		  bc.add_instructions(make_pop8(test_reg),
				      // the label is a placeholder for the actual location
				      // We must first register all labels before we substitute the
				      // locations in the jumps As labels can occur after the jumps
				      // to them and locations can still change
				      make_jrnz_i32(test_reg, lbl.id));
		i.dealloc_register(test_reg);
>>>>>>> 9512eabb
	}

	void generate_jump_zero(node_id n, core_ast::ast &ast, program &p, code_gen_state &i)
	{
		link_to_parent_chunk(n, ast, i);
		auto &bc = p.get_function(i.chunk_of(n)).get_bytecode();

		auto &node = ast.get_node(n);
		auto &lbl = ast.get_data<core_ast::label>(*node.data_index);

		auto test_reg = i.alloc_register();
<<<<<<< HEAD
		// the label is a placeholder for the actual location
		// We must first register all labels before we substitute the locations in the jumps
		// As labels can occur after the jumps to them and locations can still change
		auto[loc, size] = bc.add_instruction(make_jrz_i32(i.last_alloced_register(), lbl.id));
		i.dealloc_register(i.last_alloced_register());
=======
		auto [loc, size] =
		  bc.add_instructions(make_pop8(test_reg),
				      // the label is a placeholder for the actual location
				      // We must first register all labels before we substitute the
				      // locations in the jumps As labels can occur after the jumps
				      // to them and locations can still change
				      make_jrz_i32(test_reg, lbl.id));
		i.dealloc_register(test_reg);
>>>>>>> 9512eabb
	}

	void generate_jump(node_id n, core_ast::ast &ast, program &p, code_gen_state &i)
	{
		link_to_parent_chunk(n, ast, i);
		auto &bc = p.get_function(i.chunk_of(n)).get_bytecode();
		auto &node = ast.get_node(n);
		auto &lbl = ast.get_data<core_ast::label>(*node.data_index);

		// the label is a placeholder for the actual location
		// We must first register all labels before we substitute the locations in the jumps
		// As labels can occur after the jumps to them and locations can still change
		auto [loc, size] = bc.add_instruction(make_jmpr_i32(lbl.id));
	}

	void generate_label(node_id n, core_ast::ast &ast, program &p, code_gen_state &i)
	{
		link_to_parent_chunk(n, ast, i);
		auto &bc = p.get_function(i.chunk_of(n)).get_bytecode();
		auto &node = ast.get_node(n);
		auto &lbl = ast.get_data<core_ast::label>(*node.data_index);

		auto [loc, size] = bc.add_instruction(make_lbl(lbl.id));
	}

	void generate_stack_label(node_id n, core_ast::ast &ast, program &p, code_gen_state &i)
	{
		link_to_parent_chunk(n, ast, i);
		auto f_id = i.chunk_of(n);
		auto &bc = p.get_function(f_id).get_bytecode();
		auto &node = ast.get_node(n);
		auto &lbl = ast.get_data<core_ast::stack_label>(*node.data_index);
		i.set_stack_label_size(lbl.id, i.node_post_stack_size(f_id, n));
	}

	void generate_binary_op(node_id n, core_ast::ast &ast, program &p, code_gen_state &i)
	{
		link_to_parent_chunk(n, ast, i);
		auto f_id = i.chunk_of(n);
		auto &bc = p.get_function(f_id).get_bytecode();
		auto &children = ast.children_of(n);
		assert(children.size() == 2);

		auto res_reg = i.alloc_register();

		// children bytecode should leave 2 values on stack
		generate_bytecode(children[0], ast, p, i);
		auto first_size = i.node_diff_stack_size(f_id, children[0]);
		assert(first_size > 0 && first_size <= 8);

		generate_bytecode(children[1], ast, p, i);
		auto second_size = i.node_diff_stack_size(f_id, children[1]);
		assert(second_size > 0 && second_size <= 8);

<<<<<<< HEAD
		auto r_res_rhs = i.last_alloced_register();
		i.dealloc_register(r_res_rhs);
		auto r_res_lhs = i.last_alloced_register();
		i.dealloc_register(r_res_lhs);
=======
		auto r_res_lhs = i.alloc_register();
		auto r_res_rhs = i.alloc_register();
		bc.add_instructions(make_pop(first_size, r_res_rhs),
				    make_pop(second_size, r_res_lhs));
>>>>>>> 9512eabb

		auto &node = ast.get_node(n);
		switch (node.kind)
		{
<<<<<<< HEAD
		case core_ast::node_type::ADD:bc.add_instruction(make_add(res_reg, r_res_lhs, r_res_rhs)); break;
		case core_ast::node_type::SUB:bc.add_instruction(make_sub(res_reg, r_res_lhs, r_res_rhs)); break;
		case core_ast::node_type::MUL:bc.add_instruction(make_mul(res_reg, r_res_lhs, r_res_rhs)); break;
		case core_ast::node_type::DIV:bc.add_instruction(make_div(res_reg, r_res_lhs, r_res_rhs)); break;
		case core_ast::node_type::MOD:bc.add_instruction(make_mod(res_reg, r_res_lhs, r_res_rhs)); break;
		case core_ast::node_type::AND:bc.add_instruction(make_and(res_reg, r_res_lhs, r_res_rhs)); break;
		case core_ast::node_type::OR: bc.add_instruction(make_or(res_reg, r_res_lhs, r_res_rhs)); break;
		case core_ast::node_type::LT: bc.add_instruction(make_lt(res_reg, r_res_lhs, r_res_rhs)); break;
		case core_ast::node_type::LEQ:bc.add_instruction(make_lte(res_reg, r_res_lhs, r_res_rhs)); break;
		case core_ast::node_type::GT: bc.add_instruction(make_gt(res_reg, r_res_lhs, r_res_rhs)); break;
		case core_ast::node_type::GEQ:bc.add_instruction(make_gte(res_reg, r_res_lhs, r_res_rhs)); break;
		case core_ast::node_type::EQ: bc.add_instruction(make_eq(res_reg, r_res_lhs, r_res_rhs)); break;
		case core_ast::node_type::NEQ:bc.add_instruction(make_neq(res_reg, r_res_lhs, r_res_rhs)); break;
=======
		case core_ast::node_type::ADD:
			bc.add_instruction(make_add(vm::ret_reg, r_res_lhs, r_res_rhs));
			break;
		case core_ast::node_type::SUB:
			bc.add_instruction(make_sub(vm::ret_reg, r_res_lhs, r_res_rhs));
			break;
		case core_ast::node_type::MUL:
			bc.add_instruction(make_mul(vm::ret_reg, r_res_lhs, r_res_rhs));
			break;
		case core_ast::node_type::DIV:
			bc.add_instruction(make_div(vm::ret_reg, r_res_lhs, r_res_rhs));
			break;
		case core_ast::node_type::MOD:
			bc.add_instruction(make_mod(vm::ret_reg, r_res_lhs, r_res_rhs));
			break;
		case core_ast::node_type::AND:
			bc.add_instruction(make_and(vm::ret_reg, r_res_lhs, r_res_rhs));
			break;
		case core_ast::node_type::OR:
			bc.add_instruction(make_or(vm::ret_reg, r_res_lhs, r_res_rhs));
			break;
		case core_ast::node_type::LT:
			bc.add_instruction(make_lt(vm::ret_reg, r_res_lhs, r_res_rhs));
			break;
		case core_ast::node_type::LEQ:
			bc.add_instruction(make_lte(vm::ret_reg, r_res_lhs, r_res_rhs));
			break;
		case core_ast::node_type::GT:
			bc.add_instruction(make_gt(vm::ret_reg, r_res_lhs, r_res_rhs));
			break;
		case core_ast::node_type::GEQ:
			bc.add_instruction(make_gte(vm::ret_reg, r_res_lhs, r_res_rhs));
			break;
		case core_ast::node_type::EQ:
			bc.add_instruction(make_eq(vm::ret_reg, r_res_lhs, r_res_rhs));
			break;
		case core_ast::node_type::NEQ:
			bc.add_instruction(make_neq(vm::ret_reg, r_res_lhs, r_res_rhs));
			break;
>>>>>>> 9512eabb
		}

<<<<<<< HEAD
		// #todo not used?

		//uint8_t res_size;
		//switch (node.kind)
		//{
		//case core_ast::node_type::ADD: case core_ast::node_type::SUB:
		//case core_ast::node_type::MUL: case core_ast::node_type::DIV:
		//case core_ast::node_type::MOD: case core_ast::node_type::AND:
		//case core_ast::node_type::OR:
		//	res_size = std::max(first_size, second_size);
		//	break;
		//case core_ast::node_type::LT: case core_ast::node_type::GEQ:
		//case core_ast::node_type::GT: case core_ast::node_type::LEQ:
		//case core_ast::node_type::EQ: case core_ast::node_type::NEQ:
		//	res_size = 1;
		//	break;
		//}
=======
		uint8_t res_size;
		switch (node.kind)
		{
		case core_ast::node_type::ADD:
		case core_ast::node_type::SUB:
		case core_ast::node_type::MUL:
		case core_ast::node_type::DIV:
		case core_ast::node_type::MOD:
		case core_ast::node_type::AND:
		case core_ast::node_type::OR:
			res_size = std::max(first_size, second_size);
			break;
		case core_ast::node_type::LT:
		case core_ast::node_type::GEQ:
		case core_ast::node_type::GT:
		case core_ast::node_type::LEQ:
		case core_ast::node_type::EQ:
		case core_ast::node_type::NEQ:
			res_size = 1;
			break;
		}
		bc.add_instruction(make_push(res_size, vm::ret_reg));
>>>>>>> 9512eabb
	}

	void generate_unary_op(node_id n, core_ast::ast &ast, program &p, code_gen_state &i)
	{
		link_to_parent_chunk(n, ast, i);
		auto f_id = i.chunk_of(n);
		auto &bc = p.get_function(f_id).get_bytecode();
		auto &children = ast.children_of(n);
		auto &node = ast.get_node(n);
		assert(children.size() == 1);

		assert(node.kind == core_ast::node_type::NOT);

		// children bytecode should leave 1 value on stack
		generate_bytecode(children[0], ast, p, i);
		auto child_size = i.node_diff_stack_size(f_id, children[0]);
<<<<<<< HEAD
		auto child_reg = i.last_alloced_register();
		bc.add_instruction(make_xor(child_reg, child_reg, 1));
=======

		auto r_res = i.alloc_register();
		bc.add_instructions(make_pop(child_size, r_res));
		bc.add_instruction(make_xor(vm::ret_reg, r_res, 1));
		i.dealloc_register(r_res);

		uint8_t res_size = 1;
		bc.add_instruction(make_push(res_size, vm::ret_reg));
>>>>>>> 9512eabb
	}

	void generate_push(node_id n, core_ast::ast &ast, program &p, code_gen_state &i)
	{
		link_to_parent_chunk(n, ast, i);
		auto f_id = i.chunk_of(n);
		auto &bc = p.get_function(f_id).get_bytecode();
		auto &push_node = ast.get_node(n);
		assert(push_node.children.size() == 1);
		auto &push_size = ast.get_node_data<core_ast::size>(push_node);

		auto &from = ast.get_node(push_node.children[0]);
		link_to_parent_chunk(from.id, ast, i);

<<<<<<< HEAD
		assert(from.kind == core_ast::node_type::VARIABLE || from.kind == core_ast::node_type::DYNAMIC_VARIABLE
			|| from.kind == core_ast::node_type::PARAM || from.kind == core_ast::node_type::DYNAMIC_PARAM
			|| from.kind == core_ast::node_type::STATIC_OFFSET || from.kind == core_ast::node_type::RELATIVE_OFFSET);

		assert(from.kind == core_ast::node_type::VARIABLE);
		auto& from_var = ast.get_node_data<core_ast::var_data>(from);
		assert(from_var.size == 8);
		auto dst_reg = i.last_alloced_register();
		bc.add_instruction(make_mv64_reg_reg(dst_reg, from_var.offset));
=======
		near_lbl loc(-1);

		assert(from.kind == core_ast::node_type::VARIABLE ||
		       from.kind == core_ast::node_type::DYNAMIC_VARIABLE ||
		       from.kind == core_ast::node_type::PARAM ||
		       from.kind == core_ast::node_type::DYNAMIC_PARAM ||
		       from.kind == core_ast::node_type::STATIC_OFFSET ||
		       from.kind == core_ast::node_type::RELATIVE_OFFSET);

		auto val_tmp = i.alloc_register();
		auto src_tmp = i.alloc_register();

		auto size = static_cast<uint32_t>(push_size.val);
		auto next_push_size = std::clamp(size, uint32_t(0), uint32_t(8));

		bc.add_instruction(make_mv_reg_sp(src_tmp));

		if (from.kind == core_ast::node_type::DYNAMIC_VARIABLE ||
		    from.kind == core_ast::node_type::DYNAMIC_PARAM)
		{
			auto offset_reg = i.alloc_register();

			bc.add_instructions(make_pop64(offset_reg),
					    make_sub(src_tmp, src_tmp, offset_reg));

			i.dealloc_register(offset_reg);
		}

		auto total_frame_size = i.node_pre_stack_size(i.chunk_of(n), n);

		byte stack_offset;

		// Variables are located below the return adress, parameters above
		if (from.kind == core_ast::node_type::VARIABLE ||
		    from.kind == core_ast::node_type::DYNAMIC_VARIABLE)
		{
			auto &var = ast.get_node_data<core_ast::var_data>(from);
			stack_offset = byte(total_frame_size - i.current_scope.in_size -
					    RETURN_ADDRESS_SIZE - var.offset - next_push_size);
		}
		else if (from.kind == core_ast::node_type::PARAM ||
			 from.kind == core_ast::node_type::DYNAMIC_PARAM)
		{
			auto &var = ast.get_node_data<core_ast::var_data>(from);
			stack_offset = byte(total_frame_size - var.offset - next_push_size);
		}
		else if (from.kind == core_ast::node_type::RELATIVE_OFFSET)
		{
			auto &label = ast.get_node_data<core_ast::relative_offset>(from);
			stack_offset = byte(total_frame_size -
					    i.get_stack_label_size(label.label_id) + label.offset);
		}
		else
		{
			assert(!"Unknown from kind");
		}

		// First push, initializes the tgt_tmp register with the correct adress
		bc.add_instructions(make_add(src_tmp, src_tmp, stack_offset),
				    make_mv_reg_loc(next_push_size, val_tmp, src_tmp),
				    make_push(next_push_size, val_tmp));

		// Rest of pushes
		size -= next_push_size;
		assert(size >= 0);
		next_push_size = std::clamp(size, uint32_t(0), uint32_t(8));
		while (next_push_size > 0)
		{
			bc.add_instructions(make_sub(src_tmp, src_tmp, byte(next_push_size)),
					    make_mv_reg_loc(next_push_size, val_tmp, src_tmp),
					    make_push(next_push_size, val_tmp));

			size -= next_push_size;
			assert(size >= 0);
			next_push_size = std::clamp(size, uint32_t(0), uint32_t(8));
		}

		i.dealloc_register(src_tmp);
		i.dealloc_register(val_tmp);
>>>>>>> 9512eabb
	}

	void generate_pop(node_id n, core_ast::ast &ast, program &p, code_gen_state &i)
	{
		link_to_parent_chunk(n, ast, i);
		auto &bc = p.get_function(i.chunk_of(n)).get_bytecode();
		auto &node = ast.get_node(n);
		assert(node.children.size() == 1);
<<<<<<< HEAD
		auto& to = ast.get_node(node.children[0]);
		auto& data_size = ast.get_node_data<core_ast::size>(node);

		assert(to.kind == core_ast::node_type::VARIABLE || to.kind == core_ast::node_type::DYNAMIC_VARIABLE
			|| to.kind == core_ast::node_type::PARAM || to.kind == core_ast::node_type::DYNAMIC_PARAM);
=======
		auto &from = ast.get_node(node.children[0]);
		auto &data_size = ast.get_node_data<core_ast::size>(node);

		assert(from.kind == core_ast::node_type::VARIABLE ||
		       from.kind == core_ast::node_type::DYNAMIC_VARIABLE ||
		       from.kind == core_ast::node_type::PARAM ||
		       from.kind == core_ast::node_type::DYNAMIC_PARAM);

		near_lbl location = 0;

		auto v_target = ast.get_node_data<core_ast::var_data>(from);
		auto val_tmp = i.alloc_register();
		auto tgt_tmp = i.alloc_register();

		auto size = static_cast<uint32_t>(data_size.val);
		auto next_pop_size = std::clamp(size, uint32_t(0), uint32_t(8));

		// Variables are located below the return adress, parameters above
		byte stack_offset =
		  from.kind == core_ast::node_type::VARIABLE ||
		      from.kind == core_ast::node_type::DYNAMIC_VARIABLE
		    ? byte(i.node_pre_stack_size(i.chunk_of(n), n) - i.current_scope.in_size -
			   RETURN_ADDRESS_SIZE - v_target.offset - size)
		    : byte(i.node_pre_stack_size(i.chunk_of(n), n) - v_target.offset - size);

		// First pop, initializes the tgt_tmp register with the correct adress
		auto r = bc.add_instructions(make_mv_reg_sp(tgt_tmp),
					     make_add(tgt_tmp, tgt_tmp, stack_offset),
					     make_pop(next_pop_size, val_tmp),
					     make_mv_loc_reg(next_pop_size, tgt_tmp, val_tmp));

		// Rest of pops
		size -= next_pop_size;
		assert(size >= 0);
		auto last_pop_size = next_pop_size;
		next_pop_size = std::clamp(size, uint32_t(0), uint32_t(8));
		while (next_pop_size > 0)
		{
			r = bc.add_instructions(make_add(tgt_tmp, tgt_tmp, byte(last_pop_size)),
						make_pop(next_pop_size, val_tmp),
						make_mv_loc_reg(next_pop_size, tgt_tmp, val_tmp));

			size -= next_pop_size;
			assert(size >= 0);
			last_pop_size = next_pop_size;
			next_pop_size = std::clamp(size, uint32_t(0), uint32_t(8));
		}
>>>>>>> 9512eabb

		assert(to.kind == core_ast::node_type::VARIABLE);
		auto& to_var = ast.get_node_data<core_ast::var_data>(to);
		assert(to_var.size == 8);
		auto src_reg = i.last_alloced_register();
		bc.add_instruction(make_mv64_reg_reg(to_var.offset, src_reg));
	}

	void generate_bytecode(node_id n, core_ast::ast &ast, program &p, code_gen_state &i)
	{
		auto &node = ast.get_node(n);
		switch (node.kind)
		{
		case core_ast::node_type::NUMBER:
			return generate_number(n, ast, p, i);
		case core_ast::node_type::STRING:
			return generate_string(n, ast, p, i);
		case core_ast::node_type::BOOLEAN:
			return generate_boolean(n, ast, p, i);
		case core_ast::node_type::FUNCTION:
			return generate_function(n, ast, p, i);
		case core_ast::node_type::TUPLE:
			return generate_tuple(n, ast, p, i);
		case core_ast::node_type::BLOCK:
			return generate_block(n, ast, p, i);
		case core_ast::node_type::FUNCTION_CALL:
			return generate_function_call(n, ast, p, i);
		case core_ast::node_type::REFERENCE:
			return generate_reference(n, ast, p, i);
		case core_ast::node_type::RET:
			return generate_return(n, ast, p, i);
		case core_ast::node_type::STACK_ALLOC:
			return generate_stack_alloc(n, ast, p, i);
		case core_ast::node_type::STACK_DEALLOC:
			return generate_stack_dealloc(n, ast, p, i);
		case core_ast::node_type::JNZ:
			return generate_jump_not_zero(n, ast, p, i);
		case core_ast::node_type::JZ:
			return generate_jump_zero(n, ast, p, i);
		case core_ast::node_type::JMP:
			return generate_jump(n, ast, p, i);
		case core_ast::node_type::LABEL:
			return generate_label(n, ast, p, i);
		case core_ast::node_type::STACK_LABEL:
			return generate_stack_label(n, ast, p, i);
		case core_ast::node_type::PUSH:
			return generate_push(n, ast, p, i);
		case core_ast::node_type::POP:
			return generate_pop(n, ast, p, i);
		case core_ast::node_type::NOP:
			return;
		default:
			if (core_ast::is_binary_op(node.kind))
				return generate_binary_op(n, ast, p, i);
			if (core_ast::is_unary_op(node.kind))
				return generate_unary_op(n, ast, p, i);
			throw std::runtime_error("Error in bytecode gen. stage: unknown node type");
		}
	}

	program generate_bytecode(core_ast::ast &ast)
	{
		// Program that will contain the chunks containing the bytecode
		program p;

		core_ast::ast_helper h(ast);

		// Find the highest label allocated so far in the ast, so function labels wont
		// overlap with jmp labels
		core_ast::label max_lbl{ 0 };
		h.for_all_t(core_ast::node_type::LABEL, [&max_lbl, &ast](core_ast::node &node) {
			auto &data = ast.get_node_data<core_ast::label>(node);
			if (data.id > max_lbl.id)
				max_lbl.id = data.id;
		});
		max_lbl.id++;

		// Meta information about intersection between core_ast and bytecode e.g. ast to
		// chunk mapping etc.
		code_gen_state i(max_lbl);

		generate_bytecode(ast.root_id(), ast, p, i);

		return p;
	}
} // namespace fe::vm<|MERGE_RESOLUTION|>--- conflicted
+++ resolved
@@ -2,43 +2,44 @@
 #include "fe/data/bytecode.h"
 #include "fe/data/core_ast.h"
 #include "fe/pipeline/core_stack_analysis.h"
+#include <optional>
 
 namespace fe::vm
 {
+	code_gen_scope::code_gen_scope() {}
+	code_gen_scope::code_gen_scope(core_ast::function_data fd) : current_function(fd) {}
+
 	code_gen_state::code_gen_state(core_ast::label first_label) : next_label(first_label) {}
 
-	reg code_gen_state::alloc_register()
-	{
-<<<<<<< HEAD
-		return reg(next_free_register++);
-=======
-		std::vector<reg> out;
-		for (auto i = 0; i < 64; i++)
-		{
-			if (!used_registers.test(i))
-				continue;
-
-			used_registers.set(i, false);
-			out.push_back(i);
-		}
-		return out;
->>>>>>> 9512eabb
-	}
-
-	reg code_gen_state::last_alloced_register()
-	{
-		return reg(next_free_register - 1);
-	}
-
-<<<<<<< HEAD
-	void code_gen_state::dealloc_register(reg r)
-	{
-		assert(r.val == next_free_register - 1);
-		next_free_register--;
-	}
-=======
-	void code_gen_state::dealloc_register(reg r) { this->used_registers.set(r.val, false); }
->>>>>>> 9512eabb
+	code_gen_scope code_gen_state::set_scope(code_gen_scope new_scope)
+	{
+		auto old_scope = this->scope;
+		this->scope = new_scope;
+		return old_scope;
+	}
+
+	std::optional<reg> code_gen_state::last_alloced_register(uint32_t fid, uint32_t nid)
+	{
+		auto stack_size = this->analyzed_functions.at(fid).pre_node_stack_sizes.at(nid);
+		if (stack_size == 0)
+			return std::nullopt;
+		else
+			return reg(stack_size / 8 - 1);
+	}
+
+	std::optional<reg> code_gen_state::last_alloced_register_after(uint32_t fid, uint32_t nid)
+	{
+		auto stack_size = this->analyzed_functions.at(fid).node_stack_sizes.at(nid);
+		if (stack_size == 0)
+			return std::nullopt;
+		else
+			return reg(stack_size / 8 - 1);
+	}
+
+	reg code_gen_state::next_register(uint32_t fid, uint32_t nid)
+	{
+		return reg(this->analyzed_functions.at(fid).pre_node_stack_sizes.at(nid) / 8);
+	}
 
 	void code_gen_state::link_node_chunk(node_id n, uint8_t c)
 	{
@@ -105,128 +106,63 @@
 	void generate_number(node_id n, core_ast::ast &ast, program &p, code_gen_state &i)
 	{
 		link_to_parent_chunk(n, ast, i);
-		auto &bc = p.get_function(i.chunk_of(n)).get_bytecode();
+		auto fid = i.chunk_of(n);
+		auto &bc = p.get_function(fid).get_bytecode();
 
 		auto &num = ast.get_data<fe::number>(*ast.get_node(n).data_index);
 		size_t size = 0;
-		reg r_result = i.alloc_register();
+		reg r_result = i.next_register(fid, n);
 		switch (num.type)
 		{
-<<<<<<< HEAD
-		case number_type::UI8: {
-			auto[location, size] = bc.add_instructions(
-				make_mv_reg_ui8(r_result, static_cast<uint8_t>(num.value))
-			);
-			break;
-		}
-		case number_type::I8: {
-			auto[location, size] = bc.add_instructions(
-				make_mv_reg_i8(r_result, static_cast<int8_t>(num.value))
-			);
-			break;
-		}
-		case number_type::UI16: {
-			auto[location, size] = bc.add_instructions(
-				make_mv_reg_ui16(r_result, static_cast<uint16_t>(num.value))
-			);
-			break;
-		}
-		case number_type::I16: {
-			auto[location, size] = bc.add_instructions(
-				make_mv_reg_i16(r_result, static_cast<int16_t>(num.value))
-			);
-			break;
-		}
-		case number_type::UI32: {
-			auto[location, size] = bc.add_instructions(
-				make_mv_reg_ui32(r_result, static_cast<uint32_t>(num.value))
-			);
-			break;
-		}
-		case number_type::I32: {
-			auto[location, size] = bc.add_instructions(
-				make_mv_reg_i32(r_result, static_cast<int32_t>(num.value))
-			);
-			break;
-		}
-		case number_type::UI64: {
-			auto[location, size] = bc.add_instructions(
-				make_mv_reg_ui64(r_result, static_cast<uint64_t>(num.value))
-			);
-			break;
-		}
-		case number_type::I64: {
-			auto[location, size] = bc.add_instructions(
-				make_mv_reg_i64(r_result, static_cast<int64_t>(num.value))
-			);
-=======
 		case number_type::UI8:
 		{
 			auto [location, size] = bc.add_instructions(
-			  make_mv_reg_ui8(r_result, static_cast<uint8_t>(num.value)),
-			  make_push8(r_result));
-			i.dealloc_register(r_result);
+			  make_mv_reg_ui8(r_result, static_cast<uint8_t>(num.value)));
 			break;
 		}
 		case number_type::I8:
 		{
 			auto [location, size] = bc.add_instructions(
-			  make_mv_reg_i8(r_result, static_cast<int8_t>(num.value)),
-			  make_push8(r_result));
-			i.dealloc_register(r_result);
+			  make_mv_reg_i8(r_result, static_cast<int8_t>(num.value)));
 			break;
 		}
 		case number_type::UI16:
 		{
 			auto [location, size] = bc.add_instructions(
-			  make_mv_reg_ui16(r_result, static_cast<uint16_t>(num.value)),
-			  make_push16(r_result));
-			i.dealloc_register(r_result);
+			  make_mv_reg_ui16(r_result, static_cast<uint16_t>(num.value)));
 			break;
 		}
 		case number_type::I16:
 		{
 			auto [location, size] = bc.add_instructions(
-			  make_mv_reg_i16(r_result, static_cast<int16_t>(num.value)),
-			  make_push16(r_result));
-			i.dealloc_register(r_result);
+			  make_mv_reg_i16(r_result, static_cast<int16_t>(num.value)));
 			break;
 		}
 		case number_type::UI32:
 		{
 			auto [location, size] = bc.add_instructions(
-			  make_mv_reg_ui32(r_result, static_cast<uint32_t>(num.value)),
-			  make_push32(r_result));
-			i.dealloc_register(r_result);
+			  make_mv_reg_ui32(r_result, static_cast<uint32_t>(num.value)));
 			break;
 		}
 		case number_type::I32:
 		{
 			auto [location, size] = bc.add_instructions(
-			  make_mv_reg_i32(r_result, static_cast<int32_t>(num.value)),
-			  make_push32(r_result));
-			i.dealloc_register(r_result);
+			  make_mv_reg_i32(r_result, static_cast<int32_t>(num.value)));
 			break;
 		}
 		case number_type::UI64:
 		{
 			auto [location, size] = bc.add_instructions(
-			  make_mv_reg_ui64(r_result, static_cast<uint64_t>(num.value)),
-			  make_push64(r_result));
-			i.dealloc_register(r_result);
+			  make_mv_reg_ui64(r_result, static_cast<uint64_t>(num.value)));
 			break;
 		}
 		case number_type::I64:
 		{
 			auto [location, size] = bc.add_instructions(
-			  make_mv_reg_i64(r_result, static_cast<int64_t>(num.value)),
-			  make_push64(r_result));
-			i.dealloc_register(r_result);
->>>>>>> 9512eabb
-			break;
-		}
-		default:
-			assert(!"Number type not supported");
+			  make_mv_reg_i64(r_result, static_cast<int64_t>(num.value)));
+			break;
+		}
+		default: assert(!"Number type not supported");
 		}
 	}
 
@@ -238,22 +174,13 @@
 	void generate_boolean(node_id n, core_ast::ast &ast, program &p, code_gen_state &i)
 	{
 		link_to_parent_chunk(n, ast, i);
-		auto &bc = p.get_function(i.chunk_of(n)).get_bytecode();
+		auto fid = i.chunk_of(n);
+		auto &bc = p.get_function(fid).get_bytecode();
 
 		auto value = ast.get_data<fe::boolean>(*ast.get_node(n).data_index).value;
 
-		// We cannot push literals onto the stack (yet) so we move it into a register and
-		// push the register
-		auto r_res = i.alloc_register();
-<<<<<<< HEAD
-		auto[location, size] = bc.add_instructions(
-			make_mv_reg_ui8(r_res, value ? 1 : 0)
-		);
-=======
-		auto [location, size] =
-		  bc.add_instructions(make_mv_reg_ui8(r_res, value ? 1 : 0), make_push8(r_res));
->>>>>>> 9512eabb
-		i.dealloc_register(r_res);
+		reg r_res = i.next_register(fid, n);
+		auto [location, size] = bc.add_instructions(make_mv_reg_ui64(r_res, value ? 1 : 0));
 	}
 
 	void generate_function(node_id n, core_ast::ast &ast, program &p, code_gen_state &i)
@@ -270,36 +197,25 @@
 		// Register function
 		auto &func_data = ast.get_data<core_ast::function_data>(*node.data_index);
 		p.get_function(id).get_name() = func_data.name;
-		auto function_scope = i.current_scope;
-		i.current_scope = func_data;
+		auto prev_scope = i.set_scope(code_gen_scope(func_data));
 
 		// Generate body
 		auto [loc, _] = p.get_function(id).get_bytecode().add_instruction(
 		  make_lbl(i.get_function_label(func_data.name).id));
 
-<<<<<<< HEAD
 		// Generate frame allocation
-		p.get_function(id).get_bytecode().add_instruction(make_alloc_ui8(func_data.locals_size));
+		auto stack_sizes = i.analyzed_functions[id].node_stack_sizes;
+		auto max_size = 0;
+		for (auto size : stack_sizes)
+			if (size.second > max_size) max_size = size.second;
+
+		assert(func_data.locals_size % 8 == 0);
+		p.get_function(id).get_bytecode().add_instruction(
+		  make_alloc_ui8(max_size / 8 - func_data.in_size / 8));
 
 		generate_bytecode(node.children[0], ast, p, i);
 
-=======
-		auto locals_alloc_res = p.get_function(id).get_bytecode().add_instruction(
-		  make_salloc_reg_ui8(vm::ret_reg, func_data.locals_size));
-
-		generate_bytecode(node.children[0], ast, p, i);
-
-		// Locals dealloc
-		far_lbl epilogue_padding_loc =
-		  far_lbl(id, p.get_function(id).get_bytecode().size() - op_size(op_kind::RET_UI8));
-		p.insert_padding(epilogue_padding_loc, op_size(op_kind::SDEALLOC_UI8));
-
-		// Set locals dealloc
-		p.get_function(id).get_bytecode().set_instruction(
-		  epilogue_padding_loc.ip, make_sdealloc_ui8(func_data.locals_size));
-
->>>>>>> 9512eabb
-		i.current_scope = function_scope;
+		i.set_scope(prev_scope);
 	}
 
 	void generate_tuple(node_id n, core_ast::ast &ast, program &p, code_gen_state &info)
@@ -308,8 +224,7 @@
 
 		auto &node = ast.get_node(n);
 
-		if (node.children.size() == 0)
-			return;
+		if (node.children.size() == 0) return;
 
 		generate_bytecode(node.children[0], ast, p, info);
 
@@ -342,21 +257,14 @@
 			generate_bytecode(children[i], ast, p, info);
 
 		if (is_root)
-		{
-<<<<<<< HEAD
-			p.get_function(info.chunk_of(n)).get_bytecode().add_instruction(make_exit());
-=======
-			p.get_function(info.chunk_of(n))
-			  .get_bytecode()
-			  .add_instruction(make_exit());
->>>>>>> 9512eabb
-		}
-	}
+		{ p.get_function(info.chunk_of(n)).get_bytecode().add_instruction(make_exit()); }
+		} // weird clang #format
 
 	void generate_function_call(node_id n, core_ast::ast &ast, program &p, code_gen_state &i)
 	{
 		auto &node = ast.get_node(n);
-		i.link_node_chunk(n, i.chunk_of(ast.parent_of(n).id));
+		auto fid = i.chunk_of(ast.parent_of(n).id);
+		i.link_node_chunk(n, fid);
 		auto &bc = p.get_function(i.chunk_of(n)).get_bytecode();
 
 		auto &call_data = ast.get_data<core_ast::function_call_data>(*node.data_index);
@@ -365,59 +273,27 @@
 		  .get_symbols()
 		  .insert({ func_label.id, call_data.name });
 
-<<<<<<< HEAD
-		reg first_reg = 0;
-		reg prev_reg = 0;
-		uint8_t reg_count = 0;
-
-		for (auto& child : node.children)
-		{
-=======
-		// Save temporary registers that are not deallocated (e.g. containing parameter
-		// locations)
-		auto registers_to_save = i.clear_registers();
-		for (reg r : registers_to_save)
-		{
-			bc.add_instruction(make_push64(r));
-		}
-
-		// Put params on stack
-		// #todo #fixme this might not work if the params mutate a variable that is stored
-		// in a register because the register has already been saved and will be restored
-		// with the old contents
-		for (auto &child : node.children)
->>>>>>> 9512eabb
-			generate_bytecode(child, ast, p, i);
-
-			auto last = i.last_alloced_register();
-
-			if (reg_count > 0)
-			{
-				assert(last.val == prev_reg.val + 1);
-				prev_reg = last;
-			}
-			else
-			{
-				first_reg = i.last_alloced_register();
-				prev_reg = first_reg;
-			}
-
-			reg_count++;
-		}
-
-<<<<<<< HEAD
-		auto res_reg = call_data.out_size > 0 ? i.alloc_register() : 0;
-		// #todo larger out sizes
-		assert(call_data.out_size <= 8);
-=======
-		// Set saved register to be as before so they get saved during before next function
-		// call
-		i.set_saved_registers(registers_to_save);
->>>>>>> 9512eabb
+		for (auto &child : node.children) { generate_bytecode(child, ast, p, i); }
+
+		// The number of parameter registers
+		auto after = i.last_alloced_register_after(fid, node.children.back());
+		auto before = i.last_alloced_register(fid, n);
+		uint8_t reg_count = after ? (after->val - (before ? before->val : -1)) : 0;
+
+		reg first_reg = i.next_register(fid, n);
+
+		reg res_reg = 0;
+		if (call_data.out_size > 0)
+		{
+			// #todo larger out sizes
+			assert(call_data.out_size == 8);
+			res_reg = first_reg;
+		}
 
 		// Perform call
 		assert(node.size);
-		bc.add_instruction(make_call_ui64_ui8_ui8_ui8(func_label.id, first_reg.val, reg_count, res_reg.val));
+		bc.add_instruction(
+		  make_call_ui64_ui8_ui8_ui8(func_label.id, first_reg.val, reg_count, res_reg.val));
 	}
 
 	void generate_reference(node_id n, core_ast::ast &ast, program &p, code_gen_state &i)
@@ -437,85 +313,62 @@
 
 		auto ret_data = ast.get_node_data<core_ast::return_data>(n);
 
+		auto stack_sizes = i.analyzed_functions[f_id].node_stack_sizes;
+		auto max_size = 0;
+		for (auto size : stack_sizes)
+			if (size.second > max_size) max_size = size.second;
+		auto locals_size = i.scope.current_function.locals_size;
+
 		// #todo #rewrite all output sizes
 		assert(ret_data.out_size == 0 || ret_data.out_size == 8);
-		bc.add_instruction(make_ret(static_cast<uint8_t>(ret_data.in_size), ret_data.frame_size, i.last_alloced_register().val, ret_data.out_size / 8));
+		bc.add_instruction(make_ret(
+		  static_cast<uint8_t>(ret_data.in_size / 8), max_size / 8 + -ret_data.in_size / 8,
+		  i.last_alloced_register_after(f_id, node.children[0])->val, ret_data.out_size / 8));
 	}
 
 	void generate_stack_alloc(node_id n, core_ast::ast &ast, program &p, code_gen_state &i)
 	{
 		link_to_parent_chunk(n, ast, i);
-<<<<<<< HEAD
-=======
-		auto &bc = p.get_function(i.chunk_of(n)).get_bytecode();
-		auto &data = ast.get_data<core_ast::size>(*ast.get_node(n).data_index);
-		auto [loc, _] = bc.add_instruction(make_salloc_reg_ui8(reg(vm::ret_reg), data.val));
->>>>>>> 9512eabb
 	}
 
 	void generate_stack_dealloc(node_id n, core_ast::ast &ast, program &p, code_gen_state &i)
 	{
 		link_to_parent_chunk(n, ast, i);
-<<<<<<< HEAD
-=======
-		auto &bc = p.get_function(i.chunk_of(n)).get_bytecode();
-		auto &data = ast.get_data<core_ast::size>(*ast.get_node(n).data_index);
-		auto [loc, _] = bc.add_instruction(make_sdealloc_ui8(data.val));
->>>>>>> 9512eabb
+		auto &size = ast.get_node_data<core_ast::size>(n);
 	}
 
 	void generate_jump_not_zero(node_id n, core_ast::ast &ast, program &p, code_gen_state &i)
 	{
 		link_to_parent_chunk(n, ast, i);
-		auto &bc = p.get_function(i.chunk_of(n)).get_bytecode();
+		auto fid = i.chunk_of(n);
+		auto &bc = p.get_function(fid).get_bytecode();
 
 		auto &node = ast.get_node(n);
 		auto &lbl = ast.get_data<core_ast::label>(*node.data_index);
 
-<<<<<<< HEAD
+		auto test_reg = i.last_alloced_register(fid, n)->val;
+
 		// the label is a placeholder for the actual location
 		// We must first register all labels before we substitute the locations in the jumps
 		// As labels can occur after the jumps to them and locations can still change
-		auto[loc, size] = bc.add_instruction(make_jrnz_i32(i.last_alloced_register(), lbl.id));
-		i.dealloc_register(i.last_alloced_register());
-=======
-		auto test_reg = i.alloc_register();
-		auto [loc, size] =
-		  bc.add_instructions(make_pop8(test_reg),
-				      // the label is a placeholder for the actual location
-				      // We must first register all labels before we substitute the
-				      // locations in the jumps As labels can occur after the jumps
-				      // to them and locations can still change
-				      make_jrnz_i32(test_reg, lbl.id));
-		i.dealloc_register(test_reg);
->>>>>>> 9512eabb
+		auto [loc, size] = bc.add_instruction(make_jrnz_i32(test_reg, lbl.id));
 	}
 
 	void generate_jump_zero(node_id n, core_ast::ast &ast, program &p, code_gen_state &i)
 	{
 		link_to_parent_chunk(n, ast, i);
-		auto &bc = p.get_function(i.chunk_of(n)).get_bytecode();
+		auto fid = i.chunk_of(n);
+		auto &bc = p.get_function(fid).get_bytecode();
 
 		auto &node = ast.get_node(n);
 		auto &lbl = ast.get_data<core_ast::label>(*node.data_index);
 
-		auto test_reg = i.alloc_register();
-<<<<<<< HEAD
+		auto test_reg = i.last_alloced_register(fid, n)->val;
+
 		// the label is a placeholder for the actual location
 		// We must first register all labels before we substitute the locations in the jumps
 		// As labels can occur after the jumps to them and locations can still change
-		auto[loc, size] = bc.add_instruction(make_jrz_i32(i.last_alloced_register(), lbl.id));
-		i.dealloc_register(i.last_alloced_register());
-=======
-		auto [loc, size] =
-		  bc.add_instructions(make_pop8(test_reg),
-				      // the label is a placeholder for the actual location
-				      // We must first register all labels before we substitute the
-				      // locations in the jumps As labels can occur after the jumps
-				      // to them and locations can still change
-				      make_jrz_i32(test_reg, lbl.id));
-		i.dealloc_register(test_reg);
->>>>>>> 9512eabb
+		auto [loc, size] = bc.add_instruction(make_jrz_i32(test_reg, lbl.id));
 	}
 
 	void generate_jump(node_id n, core_ast::ast &ast, program &p, code_gen_state &i)
@@ -559,8 +412,6 @@
 		auto &children = ast.children_of(n);
 		assert(children.size() == 2);
 
-		auto res_reg = i.alloc_register();
-
 		// children bytecode should leave 2 values on stack
 		generate_bytecode(children[0], ast, p, i);
 		auto first_size = i.node_diff_stack_size(f_id, children[0]);
@@ -570,120 +421,70 @@
 		auto second_size = i.node_diff_stack_size(f_id, children[1]);
 		assert(second_size > 0 && second_size <= 8);
 
-<<<<<<< HEAD
-		auto r_res_rhs = i.last_alloced_register();
-		i.dealloc_register(r_res_rhs);
-		auto r_res_lhs = i.last_alloced_register();
-		i.dealloc_register(r_res_lhs);
-=======
-		auto r_res_lhs = i.alloc_register();
-		auto r_res_rhs = i.alloc_register();
-		bc.add_instructions(make_pop(first_size, r_res_rhs),
-				    make_pop(second_size, r_res_lhs));
->>>>>>> 9512eabb
+		auto r_res_rhs = i.next_register(f_id, children[1]);
+		auto r_res_lhs = r_res_rhs.val - 1;
 
 		auto &node = ast.get_node(n);
 		switch (node.kind)
 		{
-<<<<<<< HEAD
-		case core_ast::node_type::ADD:bc.add_instruction(make_add(res_reg, r_res_lhs, r_res_rhs)); break;
-		case core_ast::node_type::SUB:bc.add_instruction(make_sub(res_reg, r_res_lhs, r_res_rhs)); break;
-		case core_ast::node_type::MUL:bc.add_instruction(make_mul(res_reg, r_res_lhs, r_res_rhs)); break;
-		case core_ast::node_type::DIV:bc.add_instruction(make_div(res_reg, r_res_lhs, r_res_rhs)); break;
-		case core_ast::node_type::MOD:bc.add_instruction(make_mod(res_reg, r_res_lhs, r_res_rhs)); break;
-		case core_ast::node_type::AND:bc.add_instruction(make_and(res_reg, r_res_lhs, r_res_rhs)); break;
-		case core_ast::node_type::OR: bc.add_instruction(make_or(res_reg, r_res_lhs, r_res_rhs)); break;
-		case core_ast::node_type::LT: bc.add_instruction(make_lt(res_reg, r_res_lhs, r_res_rhs)); break;
-		case core_ast::node_type::LEQ:bc.add_instruction(make_lte(res_reg, r_res_lhs, r_res_rhs)); break;
-		case core_ast::node_type::GT: bc.add_instruction(make_gt(res_reg, r_res_lhs, r_res_rhs)); break;
-		case core_ast::node_type::GEQ:bc.add_instruction(make_gte(res_reg, r_res_lhs, r_res_rhs)); break;
-		case core_ast::node_type::EQ: bc.add_instruction(make_eq(res_reg, r_res_lhs, r_res_rhs)); break;
-		case core_ast::node_type::NEQ:bc.add_instruction(make_neq(res_reg, r_res_lhs, r_res_rhs)); break;
-=======
 		case core_ast::node_type::ADD:
-			bc.add_instruction(make_add(vm::ret_reg, r_res_lhs, r_res_rhs));
+			bc.add_instruction(make_add(r_res_lhs, r_res_lhs, r_res_rhs));
 			break;
 		case core_ast::node_type::SUB:
-			bc.add_instruction(make_sub(vm::ret_reg, r_res_lhs, r_res_rhs));
+			bc.add_instruction(make_sub(r_res_lhs, r_res_lhs, r_res_rhs));
 			break;
 		case core_ast::node_type::MUL:
-			bc.add_instruction(make_mul(vm::ret_reg, r_res_lhs, r_res_rhs));
+			bc.add_instruction(make_mul(r_res_lhs, r_res_lhs, r_res_rhs));
 			break;
 		case core_ast::node_type::DIV:
-			bc.add_instruction(make_div(vm::ret_reg, r_res_lhs, r_res_rhs));
+			bc.add_instruction(make_div(r_res_lhs, r_res_lhs, r_res_rhs));
 			break;
 		case core_ast::node_type::MOD:
-			bc.add_instruction(make_mod(vm::ret_reg, r_res_lhs, r_res_rhs));
+			bc.add_instruction(make_mod(r_res_lhs, r_res_lhs, r_res_rhs));
 			break;
 		case core_ast::node_type::AND:
-			bc.add_instruction(make_and(vm::ret_reg, r_res_lhs, r_res_rhs));
+			bc.add_instruction(make_and(r_res_lhs, r_res_lhs, r_res_rhs));
 			break;
 		case core_ast::node_type::OR:
-			bc.add_instruction(make_or(vm::ret_reg, r_res_lhs, r_res_rhs));
+			bc.add_instruction(make_or(r_res_lhs, r_res_lhs, r_res_rhs));
 			break;
 		case core_ast::node_type::LT:
-			bc.add_instruction(make_lt(vm::ret_reg, r_res_lhs, r_res_rhs));
+			bc.add_instruction(make_lt(r_res_lhs, r_res_lhs, r_res_rhs));
 			break;
 		case core_ast::node_type::LEQ:
-			bc.add_instruction(make_lte(vm::ret_reg, r_res_lhs, r_res_rhs));
+			bc.add_instruction(make_lte(r_res_lhs, r_res_lhs, r_res_rhs));
 			break;
 		case core_ast::node_type::GT:
-			bc.add_instruction(make_gt(vm::ret_reg, r_res_lhs, r_res_rhs));
+			bc.add_instruction(make_gt(r_res_lhs, r_res_lhs, r_res_rhs));
 			break;
 		case core_ast::node_type::GEQ:
-			bc.add_instruction(make_gte(vm::ret_reg, r_res_lhs, r_res_rhs));
+			bc.add_instruction(make_gte(r_res_lhs, r_res_lhs, r_res_rhs));
 			break;
 		case core_ast::node_type::EQ:
-			bc.add_instruction(make_eq(vm::ret_reg, r_res_lhs, r_res_rhs));
+			bc.add_instruction(make_eq(r_res_lhs, r_res_lhs, r_res_rhs));
 			break;
 		case core_ast::node_type::NEQ:
-			bc.add_instruction(make_neq(vm::ret_reg, r_res_lhs, r_res_rhs));
-			break;
->>>>>>> 9512eabb
-		}
-
-<<<<<<< HEAD
+			bc.add_instruction(make_neq(r_res_lhs, r_res_lhs, r_res_rhs));
+			break;
+		}
+
 		// #todo not used?
 
-		//uint8_t res_size;
-		//switch (node.kind)
+		// uint8_t res_size;
+		// switch (node.kind)
 		//{
-		//case core_ast::node_type::ADD: case core_ast::node_type::SUB:
-		//case core_ast::node_type::MUL: case core_ast::node_type::DIV:
-		//case core_ast::node_type::MOD: case core_ast::node_type::AND:
-		//case core_ast::node_type::OR:
+		// case core_ast::node_type::ADD: case core_ast::node_type::SUB:
+		// case core_ast::node_type::MUL: case core_ast::node_type::DIV:
+		// case core_ast::node_type::MOD: case core_ast::node_type::AND:
+		// case core_ast::node_type::OR:
 		//	res_size = std::max(first_size, second_size);
 		//	break;
-		//case core_ast::node_type::LT: case core_ast::node_type::GEQ:
-		//case core_ast::node_type::GT: case core_ast::node_type::LEQ:
-		//case core_ast::node_type::EQ: case core_ast::node_type::NEQ:
+		// case core_ast::node_type::LT: case core_ast::node_type::GEQ:
+		// case core_ast::node_type::GT: case core_ast::node_type::LEQ:
+		// case core_ast::node_type::EQ: case core_ast::node_type::NEQ:
 		//	res_size = 1;
 		//	break;
 		//}
-=======
-		uint8_t res_size;
-		switch (node.kind)
-		{
-		case core_ast::node_type::ADD:
-		case core_ast::node_type::SUB:
-		case core_ast::node_type::MUL:
-		case core_ast::node_type::DIV:
-		case core_ast::node_type::MOD:
-		case core_ast::node_type::AND:
-		case core_ast::node_type::OR:
-			res_size = std::max(first_size, second_size);
-			break;
-		case core_ast::node_type::LT:
-		case core_ast::node_type::GEQ:
-		case core_ast::node_type::GT:
-		case core_ast::node_type::LEQ:
-		case core_ast::node_type::EQ:
-		case core_ast::node_type::NEQ:
-			res_size = 1;
-			break;
-		}
-		bc.add_instruction(make_push(res_size, vm::ret_reg));
->>>>>>> 9512eabb
 	}
 
 	void generate_unary_op(node_id n, core_ast::ast &ast, program &p, code_gen_state &i)
@@ -700,19 +501,8 @@
 		// children bytecode should leave 1 value on stack
 		generate_bytecode(children[0], ast, p, i);
 		auto child_size = i.node_diff_stack_size(f_id, children[0]);
-<<<<<<< HEAD
-		auto child_reg = i.last_alloced_register();
+		auto child_reg = *i.last_alloced_register(f_id, n);
 		bc.add_instruction(make_xor(child_reg, child_reg, 1));
-=======
-
-		auto r_res = i.alloc_register();
-		bc.add_instructions(make_pop(child_size, r_res));
-		bc.add_instruction(make_xor(vm::ret_reg, r_res, 1));
-		i.dealloc_register(r_res);
-
-		uint8_t res_size = 1;
-		bc.add_instruction(make_push(res_size, vm::ret_reg));
->>>>>>> 9512eabb
 	}
 
 	void generate_push(node_id n, core_ast::ast &ast, program &p, code_gen_state &i)
@@ -721,25 +511,13 @@
 		auto f_id = i.chunk_of(n);
 		auto &bc = p.get_function(f_id).get_bytecode();
 		auto &push_node = ast.get_node(n);
-		assert(push_node.children.size() == 1);
+		assert(push_node.children.size() == 1); // sanity check
 		auto &push_size = ast.get_node_data<core_ast::size>(push_node);
 
 		auto &from = ast.get_node(push_node.children[0]);
 		link_to_parent_chunk(from.id, ast, i);
 
-<<<<<<< HEAD
-		assert(from.kind == core_ast::node_type::VARIABLE || from.kind == core_ast::node_type::DYNAMIC_VARIABLE
-			|| from.kind == core_ast::node_type::PARAM || from.kind == core_ast::node_type::DYNAMIC_PARAM
-			|| from.kind == core_ast::node_type::STATIC_OFFSET || from.kind == core_ast::node_type::RELATIVE_OFFSET);
-
-		assert(from.kind == core_ast::node_type::VARIABLE);
-		auto& from_var = ast.get_node_data<core_ast::var_data>(from);
-		assert(from_var.size == 8);
-		auto dst_reg = i.last_alloced_register();
-		bc.add_instruction(make_mv64_reg_reg(dst_reg, from_var.offset));
-=======
-		near_lbl loc(-1);
-
+		// These are the valid nodes describing pop targets
 		assert(from.kind == core_ast::node_type::VARIABLE ||
 		       from.kind == core_ast::node_type::DYNAMIC_VARIABLE ||
 		       from.kind == core_ast::node_type::PARAM ||
@@ -747,146 +525,45 @@
 		       from.kind == core_ast::node_type::STATIC_OFFSET ||
 		       from.kind == core_ast::node_type::RELATIVE_OFFSET);
 
-		auto val_tmp = i.alloc_register();
-		auto src_tmp = i.alloc_register();
-
-		auto size = static_cast<uint32_t>(push_size.val);
-		auto next_push_size = std::clamp(size, uint32_t(0), uint32_t(8));
-
-		bc.add_instruction(make_mv_reg_sp(src_tmp));
-
-		if (from.kind == core_ast::node_type::DYNAMIC_VARIABLE ||
-		    from.kind == core_ast::node_type::DYNAMIC_PARAM)
-		{
-			auto offset_reg = i.alloc_register();
-
-			bc.add_instructions(make_pop64(offset_reg),
-					    make_sub(src_tmp, src_tmp, offset_reg));
-
-			i.dealloc_register(offset_reg);
-		}
-
-		auto total_frame_size = i.node_pre_stack_size(i.chunk_of(n), n);
-
-		byte stack_offset;
-
-		// Variables are located below the return adress, parameters above
-		if (from.kind == core_ast::node_type::VARIABLE ||
-		    from.kind == core_ast::node_type::DYNAMIC_VARIABLE)
-		{
-			auto &var = ast.get_node_data<core_ast::var_data>(from);
-			stack_offset = byte(total_frame_size - i.current_scope.in_size -
-					    RETURN_ADDRESS_SIZE - var.offset - next_push_size);
-		}
-		else if (from.kind == core_ast::node_type::PARAM ||
-			 from.kind == core_ast::node_type::DYNAMIC_PARAM)
-		{
-			auto &var = ast.get_node_data<core_ast::var_data>(from);
-			stack_offset = byte(total_frame_size - var.offset - next_push_size);
-		}
-		else if (from.kind == core_ast::node_type::RELATIVE_OFFSET)
-		{
-			auto &label = ast.get_node_data<core_ast::relative_offset>(from);
-			stack_offset = byte(total_frame_size -
-					    i.get_stack_label_size(label.label_id) + label.offset);
-		}
-		else
-		{
-			assert(!"Unknown from kind");
-		}
-
-		// First push, initializes the tgt_tmp register with the correct adress
-		bc.add_instructions(make_add(src_tmp, src_tmp, stack_offset),
-				    make_mv_reg_loc(next_push_size, val_tmp, src_tmp),
-				    make_push(next_push_size, val_tmp));
-
-		// Rest of pushes
-		size -= next_push_size;
-		assert(size >= 0);
-		next_push_size = std::clamp(size, uint32_t(0), uint32_t(8));
-		while (next_push_size > 0)
-		{
-			bc.add_instructions(make_sub(src_tmp, src_tmp, byte(next_push_size)),
-					    make_mv_reg_loc(next_push_size, val_tmp, src_tmp),
-					    make_push(next_push_size, val_tmp));
-
-			size -= next_push_size;
-			assert(size >= 0);
-			next_push_size = std::clamp(size, uint32_t(0), uint32_t(8));
-		}
-
-		i.dealloc_register(src_tmp);
-		i.dealloc_register(val_tmp);
->>>>>>> 9512eabb
+		// Currently only implemented variables and params
+		assert(from.kind == core_ast::node_type::VARIABLE ||
+		       from.kind == core_ast::node_type::PARAM);
+
+		auto &from_var = ast.get_node_data<core_ast::var_data>(from);
+		assert(from_var.size == 8);
+		assert(from_var.offset % 8 == 0);
+
+		auto dst_reg = i.next_register(f_id, n);
+		bc.add_instruction(make_mv64_reg_reg(dst_reg, from_var.offset / 8));
 	}
 
 	void generate_pop(node_id n, core_ast::ast &ast, program &p, code_gen_state &i)
 	{
 		link_to_parent_chunk(n, ast, i);
-		auto &bc = p.get_function(i.chunk_of(n)).get_bytecode();
-		auto &node = ast.get_node(n);
-		assert(node.children.size() == 1);
-<<<<<<< HEAD
-		auto& to = ast.get_node(node.children[0]);
-		auto& data_size = ast.get_node_data<core_ast::size>(node);
-
-		assert(to.kind == core_ast::node_type::VARIABLE || to.kind == core_ast::node_type::DYNAMIC_VARIABLE
-			|| to.kind == core_ast::node_type::PARAM || to.kind == core_ast::node_type::DYNAMIC_PARAM);
-=======
-		auto &from = ast.get_node(node.children[0]);
+		auto fid = i.chunk_of(n);
+		auto &bc = p.get_function(fid).get_bytecode();
+		auto &node = ast.get_node(n);
+		assert(node.children.size() == 1); // sanity check
+
+		auto &to = ast.get_node(node.children[0]);
 		auto &data_size = ast.get_node_data<core_ast::size>(node);
 
-		assert(from.kind == core_ast::node_type::VARIABLE ||
-		       from.kind == core_ast::node_type::DYNAMIC_VARIABLE ||
-		       from.kind == core_ast::node_type::PARAM ||
-		       from.kind == core_ast::node_type::DYNAMIC_PARAM);
-
-		near_lbl location = 0;
-
-		auto v_target = ast.get_node_data<core_ast::var_data>(from);
-		auto val_tmp = i.alloc_register();
-		auto tgt_tmp = i.alloc_register();
-
-		auto size = static_cast<uint32_t>(data_size.val);
-		auto next_pop_size = std::clamp(size, uint32_t(0), uint32_t(8));
-
-		// Variables are located below the return adress, parameters above
-		byte stack_offset =
-		  from.kind == core_ast::node_type::VARIABLE ||
-		      from.kind == core_ast::node_type::DYNAMIC_VARIABLE
-		    ? byte(i.node_pre_stack_size(i.chunk_of(n), n) - i.current_scope.in_size -
-			   RETURN_ADDRESS_SIZE - v_target.offset - size)
-		    : byte(i.node_pre_stack_size(i.chunk_of(n), n) - v_target.offset - size);
-
-		// First pop, initializes the tgt_tmp register with the correct adress
-		auto r = bc.add_instructions(make_mv_reg_sp(tgt_tmp),
-					     make_add(tgt_tmp, tgt_tmp, stack_offset),
-					     make_pop(next_pop_size, val_tmp),
-					     make_mv_loc_reg(next_pop_size, tgt_tmp, val_tmp));
-
-		// Rest of pops
-		size -= next_pop_size;
-		assert(size >= 0);
-		auto last_pop_size = next_pop_size;
-		next_pop_size = std::clamp(size, uint32_t(0), uint32_t(8));
-		while (next_pop_size > 0)
-		{
-			r = bc.add_instructions(make_add(tgt_tmp, tgt_tmp, byte(last_pop_size)),
-						make_pop(next_pop_size, val_tmp),
-						make_mv_loc_reg(next_pop_size, tgt_tmp, val_tmp));
-
-			size -= next_pop_size;
-			assert(size >= 0);
-			last_pop_size = next_pop_size;
-			next_pop_size = std::clamp(size, uint32_t(0), uint32_t(8));
-		}
->>>>>>> 9512eabb
-
-		assert(to.kind == core_ast::node_type::VARIABLE);
-		auto& to_var = ast.get_node_data<core_ast::var_data>(to);
+		// These are the valid nodes describing pop targets
+		assert(to.kind == core_ast::node_type::VARIABLE ||
+		       to.kind == core_ast::node_type::DYNAMIC_VARIABLE ||
+		       to.kind == core_ast::node_type::PARAM ||
+		       to.kind == core_ast::node_type::DYNAMIC_PARAM);
+
+		// Currently only implemented variables and params
+		assert(to.kind == core_ast::node_type::VARIABLE ||
+		       to.kind == core_ast::node_type::PARAM);
+
+		auto &to_var = ast.get_node_data<core_ast::var_data>(to);
 		assert(to_var.size == 8);
-		auto src_reg = i.last_alloced_register();
-		bc.add_instruction(make_mv64_reg_reg(to_var.offset, src_reg));
+		assert(to_var.offset % 8 == 0);
+
+		auto src_reg = *i.last_alloced_register(fid, n);
+		bc.add_instruction(make_mv64_reg_reg(to_var.offset / 8, src_reg));
 	}
 
 	void generate_bytecode(node_id n, core_ast::ast &ast, program &p, code_gen_state &i)
@@ -894,44 +571,27 @@
 		auto &node = ast.get_node(n);
 		switch (node.kind)
 		{
-		case core_ast::node_type::NUMBER:
-			return generate_number(n, ast, p, i);
-		case core_ast::node_type::STRING:
-			return generate_string(n, ast, p, i);
-		case core_ast::node_type::BOOLEAN:
-			return generate_boolean(n, ast, p, i);
-		case core_ast::node_type::FUNCTION:
-			return generate_function(n, ast, p, i);
-		case core_ast::node_type::TUPLE:
-			return generate_tuple(n, ast, p, i);
-		case core_ast::node_type::BLOCK:
-			return generate_block(n, ast, p, i);
+		case core_ast::node_type::NUMBER: return generate_number(n, ast, p, i);
+		case core_ast::node_type::STRING: return generate_string(n, ast, p, i);
+		case core_ast::node_type::BOOLEAN: return generate_boolean(n, ast, p, i);
+		case core_ast::node_type::FUNCTION: return generate_function(n, ast, p, i);
+		case core_ast::node_type::TUPLE: return generate_tuple(n, ast, p, i);
+		case core_ast::node_type::BLOCK: return generate_block(n, ast, p, i);
 		case core_ast::node_type::FUNCTION_CALL:
 			return generate_function_call(n, ast, p, i);
-		case core_ast::node_type::REFERENCE:
-			return generate_reference(n, ast, p, i);
-		case core_ast::node_type::RET:
-			return generate_return(n, ast, p, i);
-		case core_ast::node_type::STACK_ALLOC:
-			return generate_stack_alloc(n, ast, p, i);
+		case core_ast::node_type::REFERENCE: return generate_reference(n, ast, p, i);
+		case core_ast::node_type::RET: return generate_return(n, ast, p, i);
+		case core_ast::node_type::STACK_ALLOC: return generate_stack_alloc(n, ast, p, i);
 		case core_ast::node_type::STACK_DEALLOC:
 			return generate_stack_dealloc(n, ast, p, i);
-		case core_ast::node_type::JNZ:
-			return generate_jump_not_zero(n, ast, p, i);
-		case core_ast::node_type::JZ:
-			return generate_jump_zero(n, ast, p, i);
-		case core_ast::node_type::JMP:
-			return generate_jump(n, ast, p, i);
-		case core_ast::node_type::LABEL:
-			return generate_label(n, ast, p, i);
-		case core_ast::node_type::STACK_LABEL:
-			return generate_stack_label(n, ast, p, i);
-		case core_ast::node_type::PUSH:
-			return generate_push(n, ast, p, i);
-		case core_ast::node_type::POP:
-			return generate_pop(n, ast, p, i);
-		case core_ast::node_type::NOP:
-			return;
+		case core_ast::node_type::JNZ: return generate_jump_not_zero(n, ast, p, i);
+		case core_ast::node_type::JZ: return generate_jump_zero(n, ast, p, i);
+		case core_ast::node_type::JMP: return generate_jump(n, ast, p, i);
+		case core_ast::node_type::LABEL: return generate_label(n, ast, p, i);
+		case core_ast::node_type::STACK_LABEL: return generate_stack_label(n, ast, p, i);
+		case core_ast::node_type::PUSH: return generate_push(n, ast, p, i);
+		case core_ast::node_type::POP: return generate_pop(n, ast, p, i);
+		case core_ast::node_type::NOP: return;
 		default:
 			if (core_ast::is_binary_op(node.kind))
 				return generate_binary_op(n, ast, p, i);
@@ -953,8 +613,7 @@
 		core_ast::label max_lbl{ 0 };
 		h.for_all_t(core_ast::node_type::LABEL, [&max_lbl, &ast](core_ast::node &node) {
 			auto &data = ast.get_node_data<core_ast::label>(node);
-			if (data.id > max_lbl.id)
-				max_lbl.id = data.id;
+			if (data.id > max_lbl.id) max_lbl.id = data.id;
 		});
 		max_lbl.id++;
 
@@ -962,6 +621,13 @@
 		// chunk mapping etc.
 		code_gen_state i(max_lbl);
 
+		auto stack_analysis_res = core_ast::stack_analysis_result();
+		stack_analysis_res.pre_node_stack_sizes.insert({ 1, 0 });
+		stack_analysis_res.node_stack_sizes.insert({ 1, 0 });
+		stack_analysis_res.pre_node_stack_sizes.insert({ 2, 0 });
+		stack_analysis_res.node_stack_sizes.insert({ 2, 0 });
+		i.analyzed_functions.insert({ 0, stack_analysis_res });
+
 		generate_bytecode(ast.root_id(), ast, p, i);
 
 		return p;
