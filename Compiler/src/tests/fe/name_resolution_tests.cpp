#include <catch2/catch.hpp>

// test utils
#include "tests/test_utils.h"

// lang
#include "fe/modes/project.h"
#include "fe/pipeline/pipeline.h"

// libs
#include "fe/libraries/core/core_operations.h"
#include "fe/libraries/std/std_io.h"
#include "fe/libraries/std/std_types.h"

<<<<<<< HEAD
//TEST_CASE("resolving nested names", "[name_resolution]")
//{
//	fe::project p{ fe::pipeline() };
//	p.add_module(fe::core::operations::load());
//	p.add_module(fe::stdlib::io::load());
//	p.add_module(fe::stdlib::typedefs::load());
//
//	std::string code = R"code(
//import [std std.io]
//
//type Nested = (x: std.i64 , y: std.i64 );
//type Pair = (a: std.i32, m: Nested );
//
//let x: Pair = Pair (1, Nested (3, 4));
//let z: std.i64 = x.m.x;
//let o: std.i32 = x.a;
//)code";
//
//	testing::test_scope scope(p.eval(std::move(code)));
//	REQUIRE(scope.value_equals("z", fe::values::i64(3)));
//	REQUIRE(scope.value_equals("o", fe::values::i32(1)));
//}
=======
TEST_CASE("resolving nested names", "[name_resolution]")
{
	fe::project p{ fe::pipeline() };
	p.add_module(fe::core::operations::load());
	p.add_module(fe::stdlib::io::load());
	p.add_module(fe::stdlib::typedefs::load());

	std::string code = R"code(
import [std std.io]

type Nested = (x: std.i64, y: std.i64);
type Pair = (a: std.i32, m: Nested);

let x: Pair = Pair (1, Nested (3, 4));
let z: std.i64 = x.m.x;
let o: std.i32 = x.a;
)code";

	p.compile(std::move(code));
	//testing::test_scope scope(p.eval(std::move(code)));
	//REQUIRE(scope.value_equals("z", fe::values::i64(3)));
	//REQUIRE(scope.value_equals("o", fe::values::i32(1)));
}
>>>>>>> 5bc2b89d

TEST_CASE("resolving non-existent names", "[name_resolution]")
{
	fe::project p{ fe::pipeline() };
	p.add_module(fe::core::operations::load());
	p.add_module(fe::stdlib::io::load());
	p.add_module(fe::stdlib::typedefs::load());

	std::string code = R"code(
import [std std.io]

type Nested = (x: std.i64, y: std.i64);
type Pair = (a: std.i32 , m: Nested);

let x: Pair = Pair (1, Nested (3, 4));
)code";

	SECTION("nested access")
	{
		auto new_code = code += "let z: std.i64 = x.m.v;";

		REQUIRE_THROWS_AS(p.compile(std::move(new_code)), fe::resolution_error);
	}

	SECTION("single variable")
	{
		auto new_code = code += "let z: std.i64 = o;";

		REQUIRE_THROWS_AS(p.compile(std::move(new_code)), fe::resolution_error);
	}

	SECTION("unknown type")
	{
		auto new_code = code + "let o: Dummy = x.m;";

		REQUIRE_THROWS_AS(p.compile(std::move(new_code)), fe::resolution_error);
	}
}<|MERGE_RESOLUTION|>--- conflicted
+++ resolved
@@ -8,15 +8,12 @@
 #include "fe/pipeline/pipeline.h"
 
 // libs
-#include "fe/libraries/core/core_operations.h"
 #include "fe/libraries/std/std_io.h"
 #include "fe/libraries/std/std_types.h"
 
-<<<<<<< HEAD
 //TEST_CASE("resolving nested names", "[name_resolution]")
 //{
 //	fe::project p{ fe::pipeline() };
-//	p.add_module(fe::core::operations::load());
 //	p.add_module(fe::stdlib::io::load());
 //	p.add_module(fe::stdlib::typedefs::load());
 //
@@ -35,36 +32,11 @@
 //	REQUIRE(scope.value_equals("z", fe::values::i64(3)));
 //	REQUIRE(scope.value_equals("o", fe::values::i32(1)));
 //}
-=======
-TEST_CASE("resolving nested names", "[name_resolution]")
-{
-	fe::project p{ fe::pipeline() };
-	p.add_module(fe::core::operations::load());
-	p.add_module(fe::stdlib::io::load());
-	p.add_module(fe::stdlib::typedefs::load());
 
-	std::string code = R"code(
-import [std std.io]
-
-type Nested = (x: std.i64, y: std.i64);
-type Pair = (a: std.i32, m: Nested);
-
-let x: Pair = Pair (1, Nested (3, 4));
-let z: std.i64 = x.m.x;
-let o: std.i32 = x.a;
-)code";
-
-	p.compile(std::move(code));
-	//testing::test_scope scope(p.eval(std::move(code)));
-	//REQUIRE(scope.value_equals("z", fe::values::i64(3)));
-	//REQUIRE(scope.value_equals("o", fe::values::i32(1)));
-}
->>>>>>> 5bc2b89d
 
 TEST_CASE("resolving non-existent names", "[name_resolution]")
 {
 	fe::project p{ fe::pipeline() };
-	p.add_module(fe::core::operations::load());
 	p.add_module(fe::stdlib::io::load());
 	p.add_module(fe::stdlib::typedefs::load());
 
@@ -81,20 +53,20 @@
 	{
 		auto new_code = code += "let z: std.i64 = x.m.v;";
 
-		REQUIRE_THROWS_AS(p.compile(std::move(new_code)), fe::resolution_error);
+		REQUIRE_THROWS_AS(p.eval(std::move(new_code)), fe::resolution_error);
 	}
 
 	SECTION("single variable")
 	{
 		auto new_code = code += "let z: std.i64 = o;";
 
-		REQUIRE_THROWS_AS(p.compile(std::move(new_code)), fe::resolution_error);
+		REQUIRE_THROWS_AS(p.eval(std::move(new_code)), fe::resolution_error);
 	}
 
 	SECTION("unknown type")
 	{
 		auto new_code = code + "let o: Dummy = x.m;";
 
-		REQUIRE_THROWS_AS(p.compile(std::move(new_code)), fe::resolution_error);
+		REQUIRE_THROWS_AS(p.eval(std::move(new_code)), fe::resolution_error);
 	}
 }