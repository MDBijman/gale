--- conflicted
+++ resolved
@@ -57,8 +57,6 @@
 			}
 
 			fe::project proj(std::move(pipeline));
-			// core
-			proj.add_module(fe::core::operations::load());
 			// std io
 			proj.add_module(fe::stdlib::io::load());
 			// std ui
@@ -84,11 +82,9 @@
 					continue;
 				}
 				auto& code = std::get<std::string>(file_or_error);
-<<<<<<< HEAD
+
 				//proj.add_module(proj.eval(code));
-=======
-				proj.add_module(proj.compile(code));
->>>>>>> 5bc2b89d
+				proj.eval(code);
 			}
 		}
 		catch (const lexing::error& e)
